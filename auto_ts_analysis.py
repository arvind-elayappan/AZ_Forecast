--- conflicted
+++ resolved
@@ -1,315 +1,311 @@
-<<<<<<< HEAD
-=======
-# auto_ts_analysis.py and new code
-
->>>>>>> 51596474
-"""
-This module automates running a suite of EDA and time‐series tests (including Plotly‐based
-seasonality visualizations) on multiple target columns. It imports helper functions from
-eda_tools.py and tests.py (your time‐series test module).
-
-Usage Example:
---------------
-from auto_ts_analysis import run_full_analysis
-import pandas as pd
-
-df = pd.read_csv("tetuan_city.csv")
-results = run_full_analysis(
-    df=df,
-    datetime_col="date_time",
-    target_cols=["zone1_consumption", "zone2_consumption", "zone3_consumption"],
-    other_numeric_cols=["temperature", "humidity"],
-    decomposition_period=7,   # for classical seasonal_decompose and for plotly block_length
-    adf_regression="c",
-    kpss_regression="c",
-    output_dir="eda_outputs"
-)
-
-After running, you will see:
-  - Inline matplotlib plots: raw time series, decomposition, ACF/PACF
-  - Inline Plotly figures: overlay seasonality, average seasonality, detrended seasonality
-  - A folder "eda_outputs" with saved PNGs of the matplotlib‐based plots
-  - A dictionary results containing summary statistics and decomposition objects
-"""
-
-import os
-import pandas as pd
-import matplotlib.pyplot as plt
-
-# Import EDA helper functions
-from eda_tools import (
-    set_datetime_index,
-    plot_time_series_for_column,
-    get_correlation_matrix,
-    plot_correlation_heatmap,
-)
-
-# Import classical decomposition and stationarity tests
-from tests import (
-    plot_seasonal_decompose,
-    test_stationarity,
-    plot_acf_pacf,
-    plotly_overlay_seasonality,
-    plotly_average_seasonality,
-    plotly_detrended_seasonality,
-)
-
-
-def run_full_analysis(
-    df: pd.DataFrame,
-    datetime_col: str,
-    target_cols: list,
-    other_numeric_cols: list = None,
-    decomposition_period: int = None,
-    adf_regression: str = "c",
-    kpss_regression: str = "c",
-    output_dir: str = None,
-):
-    """
-    Run a full suite of time‐series EDA, stationarity tests, ACF/PACF, and Plotly‐based seasonality
-    visualizations on multiple target columns.
-
-    Parameters
-    ----------
-    df : pd.DataFrame
-        DataFrame containing at least one datetime column and numeric columns.
-    datetime_col : str
-        Column name in df that holds datetime values. Will be converted to index.
-    target_cols : list of str
-        List of column names to treat as separate time series (e.g., ["zone1", "zone2", "zone3"]).
-    other_numeric_cols : list of str, optional
-        Additional numeric columns to summarize (e.g., ["temperature", "humidity"]).
-    decomposition_period : int, optional
-        Periodicity parameter for classical seasonal decomposition (e.g., 7 for weekly). Also used
-        as block_length for Plotly‐based seasonality functions. If None, decomposition and Plotly
-        seasonality steps are skipped.
-    adf_regression : str, default "c"
-        Regression parameter for the ADF test ("c", "ct", "nc").
-    kpss_regression : str, default "c"
-        Regression parameter for the KPSS test ("c", "ct").
-    output_dir : str, optional
-        If provided, matplotlib‐based plots will also be saved under this directory. The directory
-        is created if it does not exist.
-
-    Returns
-    -------
-    results_dict : dict
-        A dictionary where each key is a column name from target_cols or other_numeric_cols.
-        For each target column, the sub‐dictionary contains:
-          - "decomposition": statsmodels SeasonalDecomposeResult (or None if skipped/failed)
-          - "adf": None (stationarity test prints to console)
-          - "kpss": None (stationarity test prints to console)
-          - "summary": pd.Series.describe() for that column
-        For each other_numeric_col, the sub‐dictionary contains:
-          - "summary": pd.Series.describe()
-    """
-    # 1) Create output directory if requested
-    if output_dir:
-        os.makedirs(output_dir, exist_ok=True)
-
-    # 2) Copy DataFrame and convert datetime_col to DatetimeIndex
-    df_copy = df.copy()
-    if datetime_col not in df_copy.columns:
-        raise KeyError(f"Datetime column '{datetime_col}' not found in DataFrame.")
-    df_copy = set_datetime_index(df_copy, datetime_col=datetime_col)
-
-    # 3) Validate target columns
-    for col in target_cols:
-        if col not in df_copy.columns:
-            raise KeyError(f"Target column '{col}' not found in DataFrame.")
-        if not pd.api.types.is_numeric_dtype(df_copy[col]):
-            raise TypeError(f"Target column '{col}' is not numeric.")
-
-    # 4) Validate other numeric columns (if any)
-    if other_numeric_cols:
-        for col in other_numeric_cols:
-            if col not in df_copy.columns:
-                raise KeyError(f"Other numeric column '{col}' not found in DataFrame.")
-            if not pd.api.types.is_numeric_dtype(df_copy[col]):
-                raise TypeError(f"Column '{col}' is not numeric.")
-
-    results_dict = {}
-
-    # 5) Loop over each target time‐series column
-    for col in target_cols:
-        col_dict = {}
-
-        # 5.a) Plot raw time series (matplotlib)
-        print(f"\n========= Plotting Raw Time Series for '{col}' =========")
-        plot_time_series_for_column(
-            df_copy, column=col, title=f"Raw Time Series: {col}"
-        )
-        # Save raw time series plot
-        if output_dir:
-            fig = df_copy[col].plot(title=f"Raw Time Series: {col}", figsize=(12, 4))
-            fig.figure.savefig(os.path.join(output_dir, f"{col}_raw_timeseries.png"))
-            plt.close(fig.figure)
-
-        # 5.b) Classical seasonal decomposition (statsmodels) if period provided
-        decom_result = None
-        if decomposition_period:
-            print(
-                f"\n--- Classical Seasonal Decomposition for '{col}' (period={decomposition_period}) ---"
-            )
-            # Use the existing plot_seasonal_decompose to show the plot inline
-            try:
-                plot_seasonal_decompose(
-                    df=df_copy,
-                    column=col,
-                    model="additive",
-                    period=decomposition_period,
-                    figsize=(12, 8),
-                    title=f"Seasonal Decomposition: {col}",
-                )
-            except Exception as e:
-                print(f"Could not plot decomposition for '{col}': {e}")
-
-            # Capture the decomposition object
-            try:
-                from statsmodels.tsa.seasonal import seasonal_decompose
-
-                series = df_copy[col].dropna().sort_index()
-                decom_result = seasonal_decompose(
-                    series, model="additive", period=decomposition_period
-                )
-                # Save the decomposition plot
-                fig = decom_result.plot()
-                fig.suptitle(f"Seasonal Decomposition: {col}", fontsize=16)
-                fig.tight_layout()
-                if output_dir:
-                    fig.savefig(os.path.join(output_dir, f"{col}_decomposition.png"))
-                plt.close(fig)
-            except Exception as e:
-                print(f"Could not capture decomposition object for '{col}': {e}")
-                decom_result = None
-
-        col_dict["decomposition"] = decom_result
-
-        # 5.c) Stationarity tests (ADF & KPSS)
-        print(f"\n--- Stationarity Tests for '{col}' ---")
-        test_stationarity(
-            df=df_copy,
-            column=col,
-            window=None,
-            freq=None,
-            adf_regression=adf_regression,
-            kpss_regression=kpss_regression,
-        )
-        # Note: test_stationarity() prints results; it does not return values
-        col_dict["adf"] = None
-        col_dict["kpss"] = None
-
-        # 5.d) ACF & PACF plots (matplotlib)
-        print(f"\n--- ACF & PACF for '{col}' ---")
-        plot_acf_pacf(
-            df=df_copy,
-            column=col,
-            lags=28,
-            pacf_method="ywm",
-            figsize=(14, 4),
-            title_suffix="",
-        )
-        # Save ACF & PACF plots
-        if output_dir:
-            from statsmodels.graphics.tsaplots import plot_acf, plot_pacf
-
-            series = df_copy[col].dropna().sort_index()
-
-            # ACF
-            fig_acf = plot_acf(series, lags=28, alpha=0.05)
-            fig_acf.figure.savefig(os.path.join(output_dir, f"{col}_acf.png"))
-            plt.close(fig_acf.figure)
-
-            # PACF
-            fig_pacf = plot_pacf(series, lags=28, method="ywm", alpha=0.05)
-            fig_pacf.figure.savefig(os.path.join(output_dir, f"{col}_pacf.png"))
-            plt.close(fig_pacf.figure)
-
-        # 5.e) Summary statistics
-        summary_series = df_copy[col].dropna().describe()
-        print(f"\n--- Summary Statistics for '{col}' ---\n{summary_series}\n")
-        col_dict["summary"] = summary_series
-
-        # 5.f) Plotly‐based seasonality visualizations (if period provided)
-        if decomposition_period:
-            series = df_copy[col].dropna().sort_index()
-
-            # Overlay Seasonality
-            print(
-                f"\n--- Plotly Overlay Seasonality for '{col}' "
-                f"(block_length={decomposition_period}) ---"
-            )
-            try:
-                plotly_overlay_seasonality(
-                    series,
-                    block_length=decomposition_period,
-                    title=f"{col}: {decomposition_period}- Overlay Seasonality",
-                )
-            except Exception as e:
-                print(f"Could not plot overlay seasonality for '{col}': {e}")
-
-            # Average Seasonality
-            print(
-                f"\n--- Plotly Average Seasonality for '{col}' "
-                f"(block_length={decomposition_period}) ---"
-            )
-            try:
-                plotly_average_seasonality(
-                    series,
-                    block_length=decomposition_period,
-                    title=f"{col}: {decomposition_period}- Average Seasonality",
-                )
-            except Exception as e:
-                print(f"Could not plot average seasonality for '{col}': {e}")
-
-            # Detrended Seasonality
-            print(
-                f"\n--- Plotly Detrended Seasonality for '{col}' "
-                f"(block_length={decomposition_period}) ---"
-            )
-            try:
-                plotly_detrended_seasonality(
-                    series,
-                    block_length=decomposition_period,
-                    title=f"{col}: {decomposition_period}- Detrended Seasonality",
-                )
-            except Exception as e:
-                print(f"Could not plot detrended seasonality for '{col}': {e}")
-
-        # Add the results for this column
-        results_dict[col] = col_dict
-
-    # 6) Summaries for other numeric columns (if any)
-    if other_numeric_cols:
-        for col in other_numeric_cols:
-            print(f"\n========= Summary for Other Numeric Column '{col}' =========")
-            summary_series = df_copy[col].dropna().describe()
-            print(summary_series)
-            results_dict[col] = {"summary": summary_series}
-
-    # 7) Correlation matrix & heatmap (targets + other numeric)
-    if other_numeric_cols:
-        print("\n========= Correlation Matrix (Targets + Other Numerics) =========")
-        combined_cols = target_cols + other_numeric_cols
-        corr_mat = get_correlation_matrix(df_copy, cols=combined_cols)
-        print(corr_mat)
-        plot_correlation_heatmap(
-            df_copy,
-            cols=combined_cols,
-            figsize=(8, 6),
-            annot=True,
-            cmap="coolwarm",
-            fmt=".2f",
-            title="Correlation Matrix (Targets + Other Numerics)",
-        )
-        if output_dir:
-            plt.figure(figsize=(8, 6))
-            import seaborn as sns
-
-            sns.heatmap(corr_mat, annot=True, fmt=".2f", cmap="coolwarm", square=True)
-            plt.title("Correlation Matrix (Targets + Other Numerics)")
-            plt.tight_layout()
-            plt.savefig(os.path.join(output_dir, "correlation_matrix.png"))
-            plt.close()
-
-    return results_dict
+# auto_ts_analysis.py
+"""
+This module automates running a suite of EDA and time‐series tests (including Plotly‐based
+seasonality visualizations) on multiple target columns. It imports helper functions from
+eda_tools.py and tests.py (your time‐series test module).
+
+Usage Example:
+--------------
+from auto_ts_analysis import run_full_analysis
+import pandas as pd
+
+df = pd.read_csv("tetuan_city.csv")
+results = run_full_analysis(
+    df=df,
+    datetime_col="date_time",
+    target_cols=["zone1_consumption", "zone2_consumption", "zone3_consumption"],
+    other_numeric_cols=["temperature", "humidity"],
+    decomposition_period=7,   # for classical seasonal_decompose and for plotly block_length
+    adf_regression="c",
+    kpss_regression="c",
+    output_dir="eda_outputs"
+)
+
+After running, you will see:
+  - Inline matplotlib plots: raw time series, decomposition, ACF/PACF
+  - Inline Plotly figures: overlay seasonality, average seasonality, detrended seasonality
+  - A folder "eda_outputs" with saved PNGs of the matplotlib‐based plots
+  - A dictionary results containing summary statistics and decomposition objects
+"""
+
+import os
+import pandas as pd
+import matplotlib.pyplot as plt
+
+# Import EDA helper functions
+from eda_tools import (
+    set_datetime_index,
+    plot_time_series_for_column,
+    get_correlation_matrix,
+    plot_correlation_heatmap,
+)
+
+# Import classical decomposition and stationarity tests
+from tests import (
+    plot_seasonal_decompose,
+    test_stationarity,
+    plot_acf_pacf,
+    plotly_overlay_seasonality,
+    plotly_average_seasonality,
+    plotly_detrended_seasonality,
+)
+
+
+def run_full_analysis(
+    df: pd.DataFrame,
+    datetime_col: str,
+    target_cols: list,
+    other_numeric_cols: list = None,
+    decomposition_period: int = None,
+    adf_regression: str = "c",
+    kpss_regression: str = "c",
+    output_dir: str = None,
+):
+    """
+    Run a full suite of time‐series EDA, stationarity tests, ACF/PACF, and Plotly‐based seasonality
+    visualizations on multiple target columns.
+
+    Parameters
+    ----------
+    df : pd.DataFrame
+        DataFrame containing at least one datetime column and numeric columns.
+    datetime_col : str
+        Column name in df that holds datetime values. Will be converted to index.
+    target_cols : list of str
+        List of column names to treat as separate time series (e.g., ["zone1", "zone2", "zone3"]).
+    other_numeric_cols : list of str, optional
+        Additional numeric columns to summarize (e.g., ["temperature", "humidity"]).
+    decomposition_period : int, optional
+        Periodicity parameter for classical seasonal decomposition (e.g., 7 for weekly). Also used
+        as block_length for Plotly‐based seasonality functions. If None, decomposition and Plotly
+        seasonality steps are skipped.
+    adf_regression : str, default "c"
+        Regression parameter for the ADF test ("c", "ct", "nc").
+    kpss_regression : str, default "c"
+        Regression parameter for the KPSS test ("c", "ct").
+    output_dir : str, optional
+        If provided, matplotlib‐based plots will also be saved under this directory. The directory
+        is created if it does not exist.
+
+    Returns
+    -------
+    results_dict : dict
+        A dictionary where each key is a column name from target_cols or other_numeric_cols.
+        For each target column, the sub‐dictionary contains:
+          - "decomposition": statsmodels SeasonalDecomposeResult (or None if skipped/failed)
+          - "adf": None (stationarity test prints to console)
+          - "kpss": None (stationarity test prints to console)
+          - "summary": pd.Series.describe() for that column
+        For each other_numeric_col, the sub‐dictionary contains:
+          - "summary": pd.Series.describe()
+    """
+    # 1) Create output directory if requested
+    if output_dir:
+        os.makedirs(output_dir, exist_ok=True)
+
+    # 2) Copy DataFrame and convert datetime_col to DatetimeIndex
+    df_copy = df.copy()
+    if datetime_col not in df_copy.columns:
+        raise KeyError(f"Datetime column '{datetime_col}' not found in DataFrame.")
+    df_copy = set_datetime_index(df_copy, datetime_col=datetime_col)
+
+    # 3) Validate target columns
+    for col in target_cols:
+        if col not in df_copy.columns:
+            raise KeyError(f"Target column '{col}' not found in DataFrame.")
+        if not pd.api.types.is_numeric_dtype(df_copy[col]):
+            raise TypeError(f"Target column '{col}' is not numeric.")
+
+    # 4) Validate other numeric columns (if any)
+    if other_numeric_cols:
+        for col in other_numeric_cols:
+            if col not in df_copy.columns:
+                raise KeyError(f"Other numeric column '{col}' not found in DataFrame.")
+            if not pd.api.types.is_numeric_dtype(df_copy[col]):
+                raise TypeError(f"Column '{col}' is not numeric.")
+
+    results_dict = {}
+
+    # 5) Loop over each target time‐series column
+    for col in target_cols:
+        col_dict = {}
+
+        # 5.a) Plot raw time series (matplotlib)
+        print(f"\n========= Plotting Raw Time Series for '{col}' =========")
+        plot_time_series_for_column(
+            df_copy, column=col, title=f"Raw Time Series: {col}"
+        )
+        # Save raw time series plot
+        if output_dir:
+            fig = df_copy[col].plot(title=f"Raw Time Series: {col}", figsize=(12, 4))
+            fig.figure.savefig(os.path.join(output_dir, f"{col}_raw_timeseries.png"))
+            plt.close(fig.figure)
+
+        # 5.b) Classical seasonal decomposition (statsmodels) if period provided
+        decom_result = None
+        if decomposition_period:
+            print(
+                f"\n--- Classical Seasonal Decomposition for '{col}' (period={decomposition_period}) ---"
+            )
+            # Use the existing plot_seasonal_decompose to show the plot inline
+            try:
+                plot_seasonal_decompose(
+                    df=df_copy,
+                    column=col,
+                    model="additive",
+                    period=decomposition_period,
+                    figsize=(12, 8),
+                    title=f"Seasonal Decomposition: {col}",
+                )
+            except Exception as e:
+                print(f"Could not plot decomposition for '{col}': {e}")
+
+            # Capture the decomposition object
+            try:
+                from statsmodels.tsa.seasonal import seasonal_decompose
+
+                series = df_copy[col].dropna().sort_index()
+                decom_result = seasonal_decompose(
+                    series, model="additive", period=decomposition_period
+                )
+                # Save the decomposition plot
+                fig = decom_result.plot()
+                fig.suptitle(f"Seasonal Decomposition: {col}", fontsize=16)
+                fig.tight_layout()
+                if output_dir:
+                    fig.savefig(os.path.join(output_dir, f"{col}_decomposition.png"))
+                plt.close(fig)
+            except Exception as e:
+                print(f"Could not capture decomposition object for '{col}': {e}")
+                decom_result = None
+
+        col_dict["decomposition"] = decom_result
+
+        # 5.c) Stationarity tests (ADF & KPSS)
+        print(f"\n--- Stationarity Tests for '{col}' ---")
+        test_stationarity(
+            df=df_copy,
+            column=col,
+            window=None,
+            freq=None,
+            adf_regression=adf_regression,
+            kpss_regression=kpss_regression,
+        )
+        # Note: test_stationarity() prints results; it does not return values
+        col_dict["adf"] = None
+        col_dict["kpss"] = None
+
+        # 5.d) ACF & PACF plots (matplotlib)
+        print(f"\n--- ACF & PACF for '{col}' ---")
+        plot_acf_pacf(
+            df=df_copy,
+            column=col,
+            lags=28,
+            pacf_method="ywm",
+            figsize=(14, 4),
+            title_suffix="",
+        )
+        # Save ACF & PACF plots
+        if output_dir:
+            from statsmodels.graphics.tsaplots import plot_acf, plot_pacf
+
+            series = df_copy[col].dropna().sort_index()
+
+            # ACF
+            fig_acf = plot_acf(series, lags=28, alpha=0.05)
+            fig_acf.figure.savefig(os.path.join(output_dir, f"{col}_acf.png"))
+            plt.close(fig_acf.figure)
+
+            # PACF
+            fig_pacf = plot_pacf(series, lags=28, method="ywm", alpha=0.05)
+            fig_pacf.figure.savefig(os.path.join(output_dir, f"{col}_pacf.png"))
+            plt.close(fig_pacf.figure)
+
+        # 5.e) Summary statistics
+        summary_series = df_copy[col].dropna().describe()
+        print(f"\n--- Summary Statistics for '{col}' ---\n{summary_series}\n")
+        col_dict["summary"] = summary_series
+
+        # 5.f) Plotly‐based seasonality visualizations (if period provided)
+        if decomposition_period:
+            series = df_copy[col].dropna().sort_index()
+
+            # Overlay Seasonality
+            print(
+                f"\n--- Plotly Overlay Seasonality for '{col}' "
+                f"(block_length={decomposition_period}) ---"
+            )
+            try:
+                plotly_overlay_seasonality(
+                    series,
+                    block_length=decomposition_period,
+                    title=f"{col}: {decomposition_period}- Overlay Seasonality",
+                )
+            except Exception as e:
+                print(f"Could not plot overlay seasonality for '{col}': {e}")
+
+            # Average Seasonality
+            print(
+                f"\n--- Plotly Average Seasonality for '{col}' "
+                f"(block_length={decomposition_period}) ---"
+            )
+            try:
+                plotly_average_seasonality(
+                    series,
+                    block_length=decomposition_period,
+                    title=f"{col}: {decomposition_period}- Average Seasonality",
+                )
+            except Exception as e:
+                print(f"Could not plot average seasonality for '{col}': {e}")
+
+            # Detrended Seasonality
+            print(
+                f"\n--- Plotly Detrended Seasonality for '{col}' "
+                f"(block_length={decomposition_period}) ---"
+            )
+            try:
+                plotly_detrended_seasonality(
+                    series,
+                    block_length=decomposition_period,
+                    title=f"{col}: {decomposition_period}- Detrended Seasonality",
+                )
+            except Exception as e:
+                print(f"Could not plot detrended seasonality for '{col}': {e}")
+
+        # Add the results for this column
+        results_dict[col] = col_dict
+
+    # 6) Summaries for other numeric columns (if any)
+    if other_numeric_cols:
+        for col in other_numeric_cols:
+            print(f"\n========= Summary for Other Numeric Column '{col}' =========")
+            summary_series = df_copy[col].dropna().describe()
+            print(summary_series)
+            results_dict[col] = {"summary": summary_series}
+
+    # 7) Correlation matrix & heatmap (targets + other numeric)
+    if other_numeric_cols:
+        print("\n========= Correlation Matrix (Targets + Other Numerics) =========")
+        combined_cols = target_cols + other_numeric_cols
+        corr_mat = get_correlation_matrix(df_copy, cols=combined_cols)
+        print(corr_mat)
+        plot_correlation_heatmap(
+            df_copy,
+            cols=combined_cols,
+            figsize=(8, 6),
+            annot=True,
+            cmap="coolwarm",
+            fmt=".2f",
+            title="Correlation Matrix (Targets + Other Numerics)",
+        )
+        if output_dir:
+            plt.figure(figsize=(8, 6))
+            import seaborn as sns
+
+            sns.heatmap(corr_mat, annot=True, fmt=".2f", cmap="coolwarm", square=True)
+            plt.title("Correlation Matrix (Targets + Other Numerics)")
+            plt.tight_layout()
+            plt.savefig(os.path.join(output_dir, "correlation_matrix.png"))
+            plt.close()
+
+    return results_dict